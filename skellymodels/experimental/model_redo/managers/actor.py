from abc import ABC, abstractmethod

import numpy as np
import pandas as pd
import datetime
from skellymodels.experimental.model_redo.models.aspect import Aspect
from typing import Dict, Optional

from skellymodels.experimental.model_redo.tracker_info.model_info import ModelInfo
from skellymodels.experimental.model_redo.biomechanics.anatomical_calculations import CalculationPipeline, STANDARD_PIPELINE


class Actor(ABC):
    """
    The Actor class is a container for multiple Aspects of a single person/creature/object that we track in 3D.
    """

    def __init__(self, name: str, model_info: Optional[
        ModelInfo] = None, **kwargs):
        self.name = name
        self.aspects: Dict[str, Aspect] = {}

    def __getitem__(self, key: str):
        return self.aspects[key]

    def __str__(self):
        return str(self.aspects.keys())

    def add_aspect(self, aspect: Aspect):
        self.aspects[aspect.name] = aspect

    def get_data(self, aspect_name: str, type: str):
        return self.aspects[aspect_name].trajectories[type].data

    def get_marker_data(self, aspect_name: str, type: str, marker_name: str):
        return self.aspects[aspect_name].trajectories[type].get_marker(marker_name)

    def get_frame(self, aspect_name: str, type: str, frame_number: int):
        return self.aspects[aspect_name].trajectories[type].get_frame(frame_number)

    def get_error_marker(self, aspect_name: str, marker_name: str):
        return self.aspects[aspect_name].reprojection_error.get_marker(marker_name) if self.aspects[
            aspect_name].reprojection_error else None

    def get_error_frame(self, aspect_name: str, frame_number: int):
        return self.aspects[aspect_name].reprojection_error.get_frame(frame_number) if self.aspects[
            aspect_name].reprojection_error else None

    @abstractmethod
    def add_tracked_points_numpy(self, tracked_points_numpy_array: np.ndarray):
        """
        Takes in the tracked points array, splits and categorizes it based on the ranges determined by the ModelInfo,
        and adds it as a tracked point Trajectory to the body, and optionally face/hands aspects 
        """
        pass

    @classmethod
    def from_numpy_array(cls, name: str, model_info: ModelInfo, tracked_points_numpy_array: np.ndarray):
        """
        Takes in a numpy array of tracked points and returns an Actor object with the tracked points added in aspects
        """
        actor = cls(name=name, model_info=model_info)
        actor.add_tracked_points_numpy(tracked_points_numpy_array=tracked_points_numpy_array)
        return actor
    
    # TODO: save out to parquet with metadata

<<<<<<< HEAD
    def all_data_as_dataframe(self) -> pd.DataFrame:
=======

    def calculate(self, pipeline:CalculationPipeline = STANDARD_PIPELINE):
        for aspect in self.aspects.values():
            results_logs = pipeline.run(aspect=aspect)

            print(f"\nResults for aspect {aspect.name}:")
            for msg in results_logs:
                print(f"  {msg}")


    def save_out_numpy_data(self):
        for aspect in self.aspects.values():
            for trajectory in aspect.trajectories.values():
                print('Saving out numpy:', aspect.metadata['tracker_type'], aspect.name, trajectory.name)
                np.save(f"{aspect.metadata['tracker_type']}_{aspect.name}_{trajectory.name}.npy",
                        trajectory.data)  # TODO: the .data is throwing a type error because this is sometimes a dict instead of an array

    def save_out_csv_data(self):
        for aspect in self.aspects.values():
            for trajectory in aspect.trajectories.values():
                print('Saving out CSV:', aspect.metadata['tracker_type'], aspect.name, trajectory.name)
                trajectory.as_dataframe.to_csv(f"{aspect.metadata['tracker_type']}_{aspect.name}_{trajectory.name}.csv")

    def save_out_all_data_csv(self):
>>>>>>> 7fd651a9
        all_data = []

        # Loop through aspects
        for aspect_name, aspect in self.aspects.items():
            if '3d_xyz' in aspect.trajectories:
                # Get tidy DataFrame for the trajectory
                trajectory_df = aspect.trajectories['3d_xyz'].as_dataframe

                # Add metadata column for model
                trajectory_df['model'] = f"{aspect.metadata['tracker_type']}_{aspect_name}"

                # Add error column
                if aspect.reprojection_error is None:
                    trajectory_df['reprojection_error'] = np.nan
                else:
                    trajectory_df['reprojection_error'] = trajectory_df.apply(
                        lambda row: aspect.reprojection_error.get_frame(frame_number=row['frame']).get(row['keypoint'],
                                                                                                       np.nan), axis=1
                    )  # TODO: this can maybe be a merge (or concat)

                # Append DataFrame to the list
                all_data.append(trajectory_df)

        # Combine all DataFrames into one
        big_df = pd.concat(all_data, ignore_index=True)

        # Sort by frame and then by model
        big_df = big_df.sort_values(by=['frame', 'model']).reset_index(drop=True)

        return big_df

    def save_out_numpy_data(self):
        for aspect in self.aspects.values():
            for trajectory in aspect.trajectories.values():
                print('Saving out numpy:', aspect.metadata['tracker_type'], aspect.name, trajectory.name)
                np.save(f"{aspect.metadata['tracker_type']}_{aspect.name}_{trajectory.name}.npy",
                        trajectory.data)  # TODO: the .data is throwing a type error because this is sometimes a dict instead of an array

    def save_out_csv_data(self):
        for aspect in self.aspects.values():
            for trajectory in aspect.trajectories.values():
                print('Saving out CSV:', aspect.metadata['tracker_type'], aspect.name, trajectory.name)
                trajectory.as_dataframe.to_csv(f"{aspect.metadata['tracker_type']}_{aspect.name}_{trajectory.name}.csv")

    def save_out_all_data_csv(self):
        self.all_data_as_dataframe().to_csv('freemocap_data_by_frame.csv', index=False)
        print("Data successfully saved to 'freemocap_data_by_frame.csv'")

    def save_out_all_data_parquet(self):
        dataframe = self.all_data_as_dataframe()

        dataframe.attrs['metadata'] = {
            'created_at': datetime.datetime.now().isoformat(),
            'created_with': 'skelly_models'
        }
        dataframe.to_parquet('freemocap_data_by_frame.parquet')
        print("Data successfully saved to 'freemocap_data_by_frame.parquet'")<|MERGE_RESOLUTION|>--- conflicted
+++ resolved
@@ -63,12 +63,6 @@
         actor.add_tracked_points_numpy(tracked_points_numpy_array=tracked_points_numpy_array)
         return actor
     
-    # TODO: save out to parquet with metadata
-
-<<<<<<< HEAD
-    def all_data_as_dataframe(self) -> pd.DataFrame:
-=======
-
     def calculate(self, pipeline:CalculationPipeline = STANDARD_PIPELINE):
         for aspect in self.aspects.values():
             results_logs = pipeline.run(aspect=aspect)
@@ -77,22 +71,7 @@
             for msg in results_logs:
                 print(f"  {msg}")
 
-
-    def save_out_numpy_data(self):
-        for aspect in self.aspects.values():
-            for trajectory in aspect.trajectories.values():
-                print('Saving out numpy:', aspect.metadata['tracker_type'], aspect.name, trajectory.name)
-                np.save(f"{aspect.metadata['tracker_type']}_{aspect.name}_{trajectory.name}.npy",
-                        trajectory.data)  # TODO: the .data is throwing a type error because this is sometimes a dict instead of an array
-
-    def save_out_csv_data(self):
-        for aspect in self.aspects.values():
-            for trajectory in aspect.trajectories.values():
-                print('Saving out CSV:', aspect.metadata['tracker_type'], aspect.name, trajectory.name)
-                trajectory.as_dataframe.to_csv(f"{aspect.metadata['tracker_type']}_{aspect.name}_{trajectory.name}.csv")
-
-    def save_out_all_data_csv(self):
->>>>>>> 7fd651a9
+    def all_data_as_dataframe(self) -> pd.DataFrame:
         all_data = []
 
         # Loop through aspects
